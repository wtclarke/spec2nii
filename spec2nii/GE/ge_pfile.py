"""spec2nii module containing functions specific to interpreting the GE pfile format

Author: William Clarke <william.clarke@ndcn.ox.ac.uk>
Copyright (C) 2020 University of Oxford

This code is adapted from the VESPA project https://scion.duhs.duke.edu/vespa/project.
I therefore include their BSD statement here.

    Copyright (c) 2010, Duke University. All rights reserved.

    Redistribution and use in source and binary forms, with or without
    modification, are permitted provided that the following conditions are met:
        * Redistributions of source code must retain the above copyright notice,
          this list of conditions and the following disclaimer.
        * Redistributions in binary form must reproduce the above copyright
          notice, this list of conditions and the following disclaimer in the
          documentation and/or other materials provided with the distribution.
        * Neither the name of Duke University nor the United States Department
          of Veterans Affairs may be used to endorse or promote products derived
          from this software without specific prior written permission.

    THIS SOFTWARE IS PROVIDED BY THE COPYRIGHT HOLDERS AND CONTRIBUTORS ''AS
    IS'' AND ANY EXPRESS OR IMPLIED WARRANTIES, INCLUDING, BUT NOT LIMITED TO,
    THE IMPLIED WARRANTIES OF MERCHANTABILITY AND FITNESS FOR A PARTICULAR
    PURPOSE ARE DISCLAIMED. IN NO EVENT SHALL THE COPYRIGHT HOLDERS BE LIABLE
    FOR ANY DIRECT, INDIRECT, INCIDENTAL, SPECIAL, EXEMPLARY, OR CONSEQUENTIAL
    DAMAGES (INCLUDING, BUT NOT LIMITED TO, PROCUREMENT OF SUBSTITUTE GOODS OR
    SERVICES; LOSS OF USE, DATA, OR PROFITS; OR BUSINESS INTERRUPTION) HOWEVER
    CAUSED AND ON ANY THEORY OF LIABILITY, WHETHER IN CONTRACT, STRICT
    LIABILITY, OR TORT (INCLUDING NEGLIGENCE OR OTHERWISE) ARISING IN ANY WAY
    OUT OF THE USE OF THIS SOFTWARE, EVEN IF ADVISED OF THE POSSIBILITY OF SUCH
    DAMAGE.

    For portions of this code, copyright and license information differs from
    the above. In these cases, copyright and/or license information is inline.
"""

# Python modules
from datetime import datetime
from os.path import basename
from warnings import warn

# 3rd party modules
import numpy as np

from nifti_mrs.create_nmrs import gen_nifti_mrs_hdr_ext
from nifti_mrs.hdr_ext import Hdr_Ext

# Our modules
from spec2nii.GE.ge_read_pfile import Pfile
from spec2nii.nifti_orientation import NIFTIOrient
from spec2nii import __version__ as spec2nii_ver


class UnsupportedPulseSequenceError(Exception):
    """Raised when a user selected file does not contain the desired pulse sequence """
    pass


def read_pfile(filename, fname_out):
    """
    Given the name of a GE Pfile (*.7) file return a reference and metabolite
    data object.

    The mapper() method returns data as (x, y, z, navg, ncoil, nspectralpts)
    """

    pfile = Pfile(filename)

    if pfile.is_svs:
        data, fname_suffix = _process_svs_pfile(pfile)
    else:
        data, fname_suffix = _process_mrsi_pfile(pfile)

    fnames = []
    for fns in fname_suffix:
        if fname_out is None:
            fnames.append(filename.stem + fns)
        else:
            fnames.append(fname_out + fns)

    return data, fnames


def _process_svs_pfile(pfile):
    """Handle SVS data

    :param Pfile pfile: Pfile object
    :return: List of NIFTI MRS data objects
    :return: List of file name suffixes
    """
    psd = pfile.hdr.rhi_psdname.decode('utf-8').lower()

    # MM: Some 'gaba' psd strings contain full path names, so truncate to the end of the path
    if psd.endswith('gaba'):
        psd = 'gaba'

    numecho = pfile.hdr.rhi_numecho

    if psd in ('probe-p', 'probe-s', 'probe-p_ach'):
        data, meta, dwelltime, fname_suffix = _process_probe_p(pfile)
    elif psd in ('oslaser', 'slaser_cni') and numecho == 1:  # MM: If non-edited data, use _process_oslaser
        data, meta, dwelltime, fname_suffix = _process_oslaser(pfile)
<<<<<<< HEAD
    elif psd in ('slaser'):
        data, meta, dwelltime, fname_suffix = _process_slaser(pfile)
    elif psd in ['gaba']:
=======
    elif psd == 'oslaser' and numecho > 1:  # MM: If edited data, use _process_gaba
>>>>>>> d3add680
        data, meta, dwelltime, fname_suffix = _process_gaba(pfile)
    elif psd == 'slaser':
        data, meta, dwelltime, fname_suffix = _process_slaser(pfile)
    elif psd in ('jpress', 'jpress_ac', 'gaba', 'hbcd', 'probe-p-mega_rml', 'repress7'):
        data, meta, dwelltime, fname_suffix = _process_gaba(pfile)
    elif psd in ['hbcd']:                                                       # ATG
        data, meta, dwelltime, fname_suffix = _process_hbcd(pfile)              # ATG
    else:
        raise UnsupportedPulseSequenceError(f'Unrecognised sequence {psd}.')

    orientation = NIFTIOrient(_calculate_affine(pfile))

    out_nmrs = []
    for dd, mm in zip(data, meta):
        out_nmrs.append(gen_nifti_mrs_hdr_ext(dd, dwelltime, mm, orientation.Q44, no_conj=True))

    return out_nmrs, fname_suffix


def _process_probe_p(pfile):
    """Extract metabolite and reference data from a prob_p format pfile

    :param Pfile pfile: Pfile object
    :return: List numpy data arrays
    :return: List of file name suffixes
    """

    metab = pfile.map.raw_suppressed                    # typically (1,1,1,navg,ncoil,npts)
    metab = np.transpose(metab, [0, 1, 2, 5, 4, 3])     # swap to (1,1,1,npts,ncoil,navg)

    water = pfile.map.raw_unsuppressed                  # typically (1,1,1,navg,ncoil,npts)
    water = np.transpose(water, [0, 1, 2, 5, 4, 3])     # swap to (1,1,1,npts,ncoil,navg)

    dwelltime = 1 / pfile.hdr.rhr_spectral_width

    meta = _populate_metadata(pfile, water_suppressed=True)
    meta_ref = _populate_metadata(pfile, water_suppressed=False)

    meta.set_dim_info(0, 'DIM_COIL')
    meta.set_dim_info(1, 'DIM_DYN')

    meta_ref.set_dim_info(0, 'DIM_COIL')
    meta_ref.set_dim_info(1, 'DIM_DYN')

    return [metab, water], [meta, meta_ref], dwelltime, ['', '_ref']


def _process_oslaser(pfile):
    """Extract metabolite and reference data from a oslaser format pfile

    I think this is like the CMRR sLASER sequence with 2 ecc and 2 water scaling
    scans at the start and end of each acquisition.

    :param Pfile pfile: Pfile object
    :return: List numpy data arrays
    :return: List of file name suffixes
    """

    water = pfile.map.raw_unsuppressed                  # typically (1,1,1,navg,ncoil,npts)
    metab = pfile.map.raw_suppressed
    metab = np.transpose(metab, [0, 1, 2, 5, 4, 3])     # swap to (1,1,1,npts,ncoil,navg)
    water = np.transpose(water, [0, 1, 2, 5, 4, 3])     # swap to (1,1,1,npts,ncoil,navg)

    data = []
    meta = []
    fname_suffix = []
    data.append(water[:, :, :, :, :, [0, 1, 4, 5]])
    meta.append(_populate_metadata(pfile, water_suppressed=False, data_dimensions=data[0].ndim))
    fname_suffix.append('_quant')
    data.append(water[:, :, :, :, :, [2, 3, 6, 7]])
    meta.append(_populate_metadata(pfile, water_suppressed=False, data_dimensions=data[1].ndim))
    fname_suffix.append('_ecc')

    data.append(metab)
    meta.append(_populate_metadata(pfile, water_suppressed=True, data_dimensions=metab.ndim))
    fname_suffix.append('')

    dwelltime = 1 / pfile.hdr.rhr_spectral_width

    return data, meta, dwelltime, fname_suffix


def _process_slaser(pfile):
    """Extract metabolite and reference data from a slaser format pfile

    This seems to be like a standard probe-p. Maybe slaser is the canonical vendor implementation.

    :param Pfile pfile: Pfile object
    :return: List numpy data arrays
    :return: List of file name suffixes
    """

    metab = pfile.map.raw_suppressed                    # typically (1,1,1,navg,ncoil,npts)
    metab = np.transpose(metab, [0, 1, 2, 5, 4, 3])     # swap to (1,1,1,npts,ncoil,navg)

    water = pfile.map.raw_unsuppressed                  # typically (1,1,1,navg,ncoil,npts)
    water = np.transpose(water, [0, 1, 2, 5, 4, 3])     # swap to (1,1,1,npts,ncoil,navg)

    dwelltime = 1 / pfile.hdr.rhr_spectral_width

    meta = _populate_metadata(pfile, water_suppressed=True, data_dimensions=metab.ndim)
    meta_ref = _populate_metadata(pfile, water_suppressed=False, data_dimensions=water.ndim)

    return [metab, water], [meta, meta_ref], dwelltime, ['', '_ref']


def _add_editing_info(pfile, meta, data):
    """Add editing information to dimension tags and headers

    :param pfile: p-file object
    :type pfile: Pfile
    :param meta: Header extension object
    :type meta: Hdr_Ext
    :param data: Shaped complex data
    :type data: np.ndarray
    """
    edit_rf_waveform = pfile.hdr.rhi_user19
    # edit_rf_waveform == 19.0 is used by HERMES and HERCULES
    if data.shape[-1] == 2 and not edit_rf_waveform == 19.0:
        edit_rf_freq_off1 = pfile.hdr.rhi_user20
        edit_rf_freq_off2 = pfile.hdr.rhi_user21
        edit_rf_ppm_off1 = edit_rf_freq_off1 / float(pfile.hdr.rhr_rh_ps_mps_freq * 1E-7)
        edit_rf_ppm_off2 = edit_rf_freq_off2 / float(pfile.hdr.rhr_rh_ps_mps_freq  * 1E-7)
        edit_rf_dur = pfile.hdr.rhi_user22
        # check for default value (-1) of pulse length
        if edit_rf_dur <= 0:
            edit_rf_dur = 16000
        dim_info = "MEGA-EDITED j-difference editing, two conditions"
        dim_header = {"EditCondition": ["ON", "OFF"]}
        edit_pulse_val = {
            "ON": {"PulseOffset": edit_rf_ppm_off1, "PulseDuration": edit_rf_dur / 1E6},
            "OFF": {"PulseOffset": edit_rf_ppm_off2, "PulseDuration": edit_rf_dur / 1E6}}

        meta.set_dim_info(2, 'DIM_EDIT', hdr=dim_header, info=dim_info)
        meta.set_standard_def("EditPulse", edit_pulse_val)
    else:
        meta.set_dim_info(2, 'DIM_EDIT')


def _process_gaba(pfile):
    """Extract metabolite and reference data from a gaba (MPRESS) format pfile

    :param Pfile pfile: Pfile object
    :return: List numpy data arrays
    :return: List of file name suffixes
    """

    # Note that custom mapper sorts dimensions already
    metab = pfile.map.raw_suppressed
    water = pfile.map.raw_unsuppressed

    dwelltime = 1 / pfile.hdr.rhr_spectral_width

    meta = _populate_metadata(pfile, water_suppressed=True)
    meta_ref = _populate_metadata(pfile, water_suppressed=False)

    meta.set_dim_info(0, 'DIM_COIL')
    meta.set_dim_info(1, 'DIM_DYN')
    # Only set an EDIT dim if there is an editing dimension
    if metab.ndim == 7:
        _add_editing_info(pfile, meta, metab)

    meta_ref.set_dim_info(0, 'DIM_COIL')
    meta_ref.set_dim_info(1, 'DIM_DYN')
    # Only set an EDIT dim if there is an editing dimension
    if water.ndim == 7:
        _add_editing_info(pfile, meta_ref, water)

    return [metab, water], [meta, meta_ref], dwelltime, ['', '_ref']


def _process_hbcd(pfile):
    """
    Input:
        Pfile Object

    Output:
        List of NumPy Data Arrays
        List of File Name Suffixes

    Details:
        Hyper/ISTHMUS Sequence

        The Integrated Short-TE and Hadamard-edited Multi-Sequence (ISTHMUS)
          incorporates a Short TE (35ms) PRESS, Long-TE (80ms) HERCULES, and
          a water reference for each.

        Data is organized within the file as follows:
          ( 1) Long  TE Reference : 80ms Unsupressed Water
          (32) Long  TE Edited    : 80ms Water Suppressed HERCULES
          ( 1) Short TE Reference : 35ms Unsupressed Water
          (32) Short TE Unedited  : 35ms Water Suppressed PRESS
          ( 1) Long  TE Reference : 80ms Unsupressed Water
          (32) Short TE Unedited  : 35ms Water Suppressed PRESS
          ( 1) Short TE Reference : 35ms Unsupressed Water
          (32) Short TE Unedited  : 35ms Water Suppressed PRESS
          ( 1) Long  TE Reference : 80ms Unsupressed Water
          (32) Short TE Unedited  : 35ms Water Suppressed PRESS
          ( 1) Short TE Reference : 35ms Unsupressed Water
          (32) Short TE Unedited  : 35ms Water Suppressed PRESS
          ( 1) Long  TE Reference : 80ms Unsupressed Water
          (32) Short TE Unedited  : 35ms Water Suppressed PRESS
          ( 1) Short TE Reference : 35ms Unsupressed Water
          (32) Short TE Unedited  : 35ms Water Suppressed PRESS

        Data is directly separated from the raw data (pfile.map.raw_data) where the data
          mapper (GABA mapper) is simply used to populate in the raw data. 

        Author : Aaron Gudmundson, Johns Hopkins University, 2024
        Contact: agudmun2@jhmi.edu
    """

    ## Additional Imports
    import copy

    ## Editing Parameters
    edit_cases       = 4                                                                    # 4 Editing Conditions
    edit_pulse_1     = 4.58                                                                 # 4.58 ppm
    edit_pulse_2     = 1.90                                                                 # 1.90 ppm
    edit_pulse_4     = 4.18                                                                 # 4.18 ppm
    pulse_length     = 0.02                                                                 # Edit Pulse 20 ms

    dim_header       = {'EditCondition': ['A', 'B', 'C', 'D']}                              # 4 Subscans
    edit_pulse_val   = {'A': {'PulseOffset': [edit_pulse_1, edit_pulse_2], 'PulseDuration': pulse_length},
                        'B': {'PulseOffset': [edit_pulse_4, edit_pulse_2], 'PulseDuration': pulse_length},
                        'C': {'PulseOffset':  edit_pulse_1,'PulseDuration': pulse_length},
                        'D': {'PulseOffset':  edit_pulse_4,'PulseDuration': pulse_length}}


    ## All Data (Skip 1st Transient - GE automatically has historically included a 'noise' transient)
    raw_data         = pfile.map.raw_data[:,:,:,:,1:,:]                                     # Raw Data from Mapper
    

    ## Long TE HERCULES Metabolite Data
    lTE_metab        = copy.deepcopy(raw_data)                                              # Long TE Metab
    lTE_mask         = np.ones(lTE_metab.shape[4], dtype=bool)                              # Create a Mask
    lTE_mask[::33]   = False                                                                # Remove Water Refs
    lTE_mask[: 33]   = False                                                                # Remove PRESS
    lTE_metab        = lTE_metab[:,:,:,:,lTE_mask,:]                                        # Isolated HERCULES
    
                                                                                            # Handle Incomplete
    if lTE_mask.shape[-1] % 4 != 0:                                                         # Incomplete Acquisition
        old_num_avgs = lTE_mask.shape[-1]                                                   # Old Total Averages
        new_num_avgs = (lTE_mask.shape[-1] // 4) * 4                                        # New Total Averages
        lTE_metab    = lTE_metab[:,:,:,:, :new_num_avgs,:]                                  # Remove Incomplete

        notestring   = f'{subseq:3d} {subseq_name:<20}'                                     # Note Incomplete Data
        notestring   = f'{notestring} - Correcting - Incomplete Averages'                   # Note Incomplete Data
        notestring   = f'{notestring}  {old_num_avgs} --> {new_num_avgs}'                   # Note Incomplete Data
        print(f'{notestring} \t Corrected**')                                               # Note Incomplete Data

    bef_shape     = list(lTE_metab.shape)                                                   # Remove Averages Dim
    bef_shape[4]  = bef_shape[4]//4                                                         # Closest multiple of 4
    bef_shape.append(edit_cases)                                                            # Include Subscans
    lTE_metab     = lTE_metab.reshape(bef_shape)                                            # With Subscan Dim


    lTE_metab_meta = _populate_metadata(pfile, water_suppressed=True)                       # Acquisition Information
    lTE_metab_meta.set_standard_def('EchoTime', 0.080)                                      # TE
    lTE_metab_meta.set_standard_def('WaterSuppressed', True)                                # Water Suppression
    lTE_metab_meta.set_standard_def('EditPulse', edit_pulse_val)                            # Header Edit Info

    lTE_metab_meta.set_dim_info(0, 'DIM_DYN')                                               # Dimension Info
    lTE_metab_meta.set_dim_info(1, 'DIM_COIL')                                              # Dimension Info
    lTE_metab_meta.set_dim_info(2, 'DIM_EDIT')                                              # Dimension Info


    ## Short TE HERCULES Metabolite Data
    sTE_metab = copy.deepcopy(raw_data[:,:,:,:,1:33,:])
    
    sTE_metab_meta = _populate_metadata(pfile, water_suppressed=True)                       # Acquisition Information
    sTE_metab_meta.set_standard_def('EchoTime', 0.035)                                      # TE
    sTE_metab_meta.set_standard_def('WaterSuppressed', True)                                # Water Suppression

    sTE_metab_meta.set_dim_info(0, 'DIM_DYN')                                               # Dimension Info
    sTE_metab_meta.set_dim_info(1, 'DIM_COIL')                                              # Dimension Info


    ## Long TE Reference Water Data
    lTE_water = copy.deepcopy(raw_data[:,:,:,:,0::66,:])
    
    lTE_water_meta = _populate_metadata(pfile, water_suppressed=False)                      # Acquisition Information
    lTE_water_meta.set_standard_def('EchoTime', 0.080)                                      # TE
    lTE_water_meta.set_standard_def('WaterSuppressed', False)                               # Water Suppression
    
    lTE_water_meta.set_dim_info(0, 'DIM_DYN')                                               # Dimension Info
    lTE_water_meta.set_dim_info(1, 'DIM_COIL')                                              # Dimension Info


    ## Short TE Reference Water Data
    sTE_water = copy.deepcopy(raw_data[:,:,:,:,33::66,:])
    
    sTE_water_meta = _populate_metadata(pfile, water_suppressed=False)                      # Acquisition Information
    sTE_water_meta.set_standard_def('EchoTime', 0.035)                                      # TE
    sTE_water_meta.set_standard_def('WaterSuppressed', False)                               # Water Suppression

    sTE_water_meta.set_dim_info(0, 'DIM_DYN')                                               # Dimension Info
    sTE_water_meta.set_dim_info(1, 'DIM_COIL')                                              # Dimension Info

    ## Dwell Time
    dwelltime = 1 / pfile.hdr.rhr_spectral_width

    data      = [lTE_metab, sTE_metab, lTE_water, sTE_water]                                # ISTHMUS Data
    meta      = [lTE_metab_meta, sTE_metab_meta, lTE_water_meta, sTE_water_meta]            # ISTHMUS Header
    ref_names = ['_edited', '_short_te', '_ref_edited', '_ref_short_te']                    # ISTHMUS Naming

    print('Returning ISTHMUS Data:')
    for ii in range(len(data)):
        print('    {:02d} {:<14} '.format(ii, ref_names[ii]), data[ii].shape)
    print(' ')

    return data, meta, dwelltime, ref_names

def _process_mrsi_pfile(pfile):
    """Handle MRSI data

    :param Pfile pfile: Pfile object
    :return: List of NIFTI MRS data objects
    :return: List of file name suffixes
    """
    psd = pfile.hdr.rhi_psdname.decode('utf-8').lower()

    known_formats = ('probe-p', 'probe-sl', 'slaser_cni', 'presscsi')
    if psd not in known_formats:
        raise UnsupportedPulseSequenceError(
            f"Unrecognised sequence {psd}, psdname must be in: {','.join(known_formats)}.")

    warn('The interpretation of pfile CSI data is poorly tested; rotations or transpositions of the'
         ' CSI grid could be present. Spec2nii currently lacks a complete set of CSI test data.'
         ' Please get in touch to help solve this issue!')

    data = np.transpose(pfile.map.raw_data, [0, 1, 2, 5, 4, 3])
    if data.shape[5] == 1:
        data = data.squeeze(axis=5)

    # Perform fft
    def fft_and_shift(x, axis):
        return np.fft.fftshift(np.fft.fft(x, axis=axis), axes=axis)

    data = fft_and_shift(data, 0)
    data = fft_and_shift(data, 1)
    data = fft_and_shift(data, 2)

    dwelltime = 1 / pfile.hdr.rhr_spectral_width
    meta = _populate_metadata(pfile)
    meta.set_dim_info(0, 'DIM_COIL')

    orientation = NIFTIOrient(_calculate_affine_mrsi(pfile))

    return [gen_nifti_mrs_hdr_ext(data, dwelltime, meta, orientation.Q44, no_conj=True), ], ['', ]


def _calculate_affine_mrsi(pfile):
    """Calculate the 4x4 affine matrix for mrsi"""

    dcos = pfile.map.get_dcos.T
    dcos[dcos == 0.0] = 0.0             # remove -0.0 values

    voxel_size = pfile.map.get_voxel_spacing
    voxel_size_eye = np.diag(voxel_size)
    voi_position = pfile.map.get_origin_from_center(pfile.map.get_select_box_center,
                                                    pfile.map.get_num_voxels,
                                                    pfile.map.get_voxel_spacing,
                                                    pfile.map.get_dcos)

    affine = np.zeros((4, 4), dtype=float)
    affine[:3, :3] = dcos @ voxel_size_eye

    affine[:3, 3] = voi_position
    affine[3, 3] = 1.0

    return affine


def _calculate_affine(pfile):
    """Calculate the 4x4 affine matrix"""

    dcos = pfile.map.get_dcos.T
    dcos[dcos == 0.0] = 0.0             # remove -0.0 values

    voxel_size = pfile.map.get_select_box_size
    voxel_size_eye = np.diag(voxel_size)
    voi_position = pfile.map.get_select_box_center

    affine = np.zeros((4, 4), dtype=float)
    affine[:3, :3] = dcos @ voxel_size_eye

    affine[:3, 3] = voi_position
    affine[3, 3] = 1.0

    return affine


def _populate_metadata(pfile, water_suppressed=True, data_dimensions=None):
    """Populate a nifti-mrs header extension with metadata from the pfile

    If (up to 7) data_dimensions are specified then default dimension tags
    (coil, dyn, indirect) will be included. Otherwise manually specify
    outside this function.

    :param pfile: pfile object
    :type pfile: pfile map object
    :param water_suppressed: Set water suppression header field, defaults to True
    :type water_suppressed: bool, optional
    :param data_dimensions: If set to 5,6, or 7 will include default dim tags for those dimensions, defaults to None
    :type data_dimensions: int, optional
    :return: Header extension object
    :rtype: nifti_mrs.hdr_ext
    """
    hdr = pfile.hdr
    spec_frequency = float(pfile.hdr.rhr_rh_ps_mps_freq) / 1e7

    #  Use the mps freq and field strength to determine gamma and thus isotope
    try:
        gamma = (hdr.rhr_rh_ps_mps_freq * 1e-7) / (hdr.rhe_magstrength / 10000.0)
        if abs(gamma - 42.57) < 0.3:
            nucleus = "1H"
        elif abs(gamma - 10.7) < 0.3:
            nucleus = "13C"
        elif abs(gamma - 17.2) < 0.3:
            nucleus = "31P"
        else:
            print('Warning: Unrecognised nucleus, setting to 1H as default. '
                  'Use the --override_nucleus option to specify a different nuclide.')
            nucleus = "1H"
    except ZeroDivisionError:
        # Catch data (anonymised?) which has had rhe_magstrength set to 0
        # E.g. the BIG GABA data.
        print('Warning: Magnetic field value set to zero, setting nucleus to 1H as default. '
              'Use the --override_nucleus option to specify a different nuclide.')
        nucleus = "1H"

    meta = Hdr_Ext(
        spec_frequency,
        nucleus,
        dimensions=data_dimensions)

    # Standard defined metadata
    # # 5.1 MRS specific Tags
    # 'EchoTime'
    meta.set_standard_def('EchoTime', float(hdr.rhi_te) / 1E6)
    # 'RepetitionTime'
    meta.set_standard_def('RepetitionTime', float(hdr.rhi_tr) / 1E6)
    # 'InversionTime'
    meta.set_standard_def('InversionTime', float(hdr.rhi_ti) / 1E6)
    # 'MixingTime'
    # Not known
    # 'ExcitationFlipAngle'
    meta.set_standard_def('ExcitationFlipAngle', float(hdr.rhi_mr_flip))
    # 'TxOffset'
    # Not known
    # 'VOI'
    # Not known
    # 'WaterSuppressed'
    meta.set_standard_def('WaterSuppressed', water_suppressed)
    # 'WaterSuppressionType'
    # Not Known
    # 'SequenceTriggered'
    # Not Known

    # # 5.2 Scanner information
    # 'Manufacturer'
    meta.set_standard_def('Manufacturer', 'GE')
    # 'ManufacturersModelName'
    meta.set_standard_def('ManufacturersModelName', hdr.rhe_ex_sysid.decode('utf-8'))
    # 'DeviceSerialNumber'
    meta.set_standard_def('DeviceSerialNumber', hdr.rhe_uniq_sys_id.decode('utf-8'))
    # 'SoftwareVersions'
    meta.set_standard_def('SoftwareVersions', hdr.rhe_ex_verscre.decode('utf-8'))
    # 'InstitutionName'
    meta.set_standard_def('InstitutionName', hdr.rhe_hospname.decode('utf-8'))
    # 'InstitutionAddress'
    # Not known
    # 'TxCoil'
    # Not Known
    # 'RxCoil'
    meta.set_user_def(key='ReceiveCoilName', value=hdr.rhi_cname.decode('utf-8'), doc='Rx coil name.')

    # # 5.3 Sequence information
    # 'SequenceName'
    meta.set_standard_def('SequenceName', hdr.rhi_psdname.decode('utf-8'))
    # 'ProtocolName'
    meta.set_standard_def('ProtocolName', hdr.rhs_se_desc.decode('utf-8'))

    # # 5.4 Sequence information
    # 'PatientPosition'
    # Not known
    # 'PatientName'
    meta.set_standard_def('PatientName', hdr.rhe_patname.decode('utf-8'))
    # 'PatientID'
    # Not known
    # 'PatientWeight'
    # Not known
    # 'PatientDoB'
    meta.set_standard_def('PatientDoB', hdr.rhe_dateofbirth.decode('utf-8'))
    # 'PatientSex'
    if hdr.rhe_patsex == 1:
        sex_str = 'M'
    elif hdr.rhe_patsex == 2:
        sex_str = 'F'
    else:
        sex_str = 'O'
    meta.set_standard_def('PatientSex', sex_str)
    # # 5.5 Provenance and conversion metadata
    # 'ConversionMethod'
    meta.set_standard_def('ConversionMethod', f'spec2nii v{spec2nii_ver}')
    # 'ConversionTime'
    conversion_time = datetime.now().isoformat(sep='T', timespec='milliseconds')
    meta.set_standard_def('ConversionTime', conversion_time)
    # 'OriginalFile'
    meta.set_standard_def('OriginalFile', [basename(pfile.file_name)])
    # # 5.6 Spatial information
    # 'kSpace'
    meta.set_standard_def('kSpace', [False, False, False])

    return meta<|MERGE_RESOLUTION|>--- conflicted
+++ resolved
@@ -101,19 +101,13 @@
         data, meta, dwelltime, fname_suffix = _process_probe_p(pfile)
     elif psd in ('oslaser', 'slaser_cni') and numecho == 1:  # MM: If non-edited data, use _process_oslaser
         data, meta, dwelltime, fname_suffix = _process_oslaser(pfile)
-<<<<<<< HEAD
-    elif psd in ('slaser'):
-        data, meta, dwelltime, fname_suffix = _process_slaser(pfile)
-    elif psd in ['gaba']:
-=======
     elif psd == 'oslaser' and numecho > 1:  # MM: If edited data, use _process_gaba
->>>>>>> d3add680
         data, meta, dwelltime, fname_suffix = _process_gaba(pfile)
     elif psd == 'slaser':
         data, meta, dwelltime, fname_suffix = _process_slaser(pfile)
     elif psd in ('jpress', 'jpress_ac', 'gaba', 'hbcd', 'probe-p-mega_rml', 'repress7'):
         data, meta, dwelltime, fname_suffix = _process_gaba(pfile)
-    elif psd in ['hbcd']:                                                       # ATG
+    elif psd in ('hbcd'):                                                       # ATG
         data, meta, dwelltime, fname_suffix = _process_hbcd(pfile)              # ATG
     else:
         raise UnsupportedPulseSequenceError(f'Unrecognised sequence {psd}.')
